pub mod visibility;
pub mod window;

pub use visibility::*;
pub use window::*;

use crate::{
    camera::ExtractedCamera,
    extract_resource::{ExtractResource, ExtractResourcePlugin},
    prelude::Image,
    rangefinder::ViewRangefinder3d,
    render_asset::RenderAssets,
    render_resource::{DynamicUniformBuffer, ShaderType, Texture, TextureView},
    renderer::{RenderDevice, RenderQueue},
    texture::{BevyDefault, TextureCache},
    RenderApp, RenderStage,
};
use bevy_app::{App, Plugin};
use bevy_ecs::prelude::*;
use bevy_math::{Mat4, DMat4, UVec4, Vec3, Vec4};
use bevy_reflect::Reflect;
use bevy_transform::components::GlobalTransform;
use bevy_utils::HashMap;
use std::sync::atomic::{AtomicUsize, Ordering};
use wgpu::{
    Color, Extent3d, Operations, RenderPassColorAttachment, TextureDescriptor, TextureDimension,
    TextureFormat, TextureUsages,
};

pub struct ViewPlugin;

impl Plugin for ViewPlugin {
    fn build(&self, app: &mut App) {
        app.register_type::<ComputedVisibility>()
<<<<<<< HEAD
=======
            .register_type::<ComputedVisibilityFlags>()
>>>>>>> 9c5ace59
            .register_type::<Msaa>()
            .register_type::<RenderLayers>()
            .register_type::<Visibility>()
            .register_type::<VisibleEntities>()
            .init_resource::<Msaa>()
            // NOTE: windows.is_changed() handles cases where a window was resized
            .add_plugin(ExtractResourcePlugin::<Msaa>::default())
            .add_plugin(VisibilityPlugin);

        if let Ok(render_app) = app.get_sub_app_mut(RenderApp) {
            render_app
                .init_resource::<ViewUniforms>()
                .add_system_to_stage(RenderStage::Prepare, prepare_view_uniforms)
                .add_system_to_stage(
                    RenderStage::Prepare,
                    prepare_view_targets.after(WindowSystem::Prepare),
                );
        }
    }
}

/// Configuration resource for [Multi-Sample Anti-Aliasing](https://en.wikipedia.org/wiki/Multisample_anti-aliasing).
///
/// # Example
/// ```
/// # use bevy_app::prelude::App;
/// # use bevy_render::prelude::Msaa;
/// App::new()
///     .insert_resource(Msaa { samples: 4 })
///     .run();
/// ```
#[derive(Resource, Clone, ExtractResource, Reflect)]
#[reflect(Resource)]
pub struct Msaa {
    /// The number of samples to run for Multi-Sample Anti-Aliasing. Higher numbers result in
    /// smoother edges.
    /// Defaults to 4.
    ///
    /// Note that WGPU currently only supports 1 or 4 samples.
    /// Ultimately we plan on supporting whatever is natively supported on a given device.
    /// Check out this issue for more info: <https://github.com/gfx-rs/wgpu/issues/1832>
    pub samples: u32,
}

impl Default for Msaa {
    fn default() -> Self {
        Self { samples: 4 }
    }
}

#[derive(Component)]
pub struct ExtractedView {
    pub projection: DMat4,
    pub transform: GlobalTransform,
    pub hdr: bool,
    // uvec4(origin.x, origin.y, width, height)
    pub viewport: UVec4,
}

impl ExtractedView {
    /// Creates a 3D rangefinder for a view
    pub fn rangefinder3d(&self) -> ViewRangefinder3d {
        ViewRangefinder3d::from_view_matrix(&self.transform.compute_matrix())
    }
    pub fn projection_mat4(&self) -> Mat4 {
        let p = self.projection;
        Mat4::from_cols(
        Vec4::new(p.x_axis.x as f32,p.x_axis.y as f32,p.x_axis.z as f32,p.x_axis.w as f32),
        Vec4::new(p.y_axis.x as f32,p.y_axis.y as f32,p.y_axis.z as f32,p.y_axis.w as f32),
        Vec4::new(p.z_axis.x as f32,p.z_axis.y as f32,p.z_axis.z as f32,p.z_axis.w as f32),
        Vec4::new(p.w_axis.x as f32,p.w_axis.y as f32,p.w_axis.z as f32,p.w_axis.w as f32)
        )
    }
}

#[derive(Clone, ShaderType)]
pub struct ViewUniform {
    view_proj: Mat4,
    inverse_view_proj: Mat4,
    view: Mat4,
    inverse_view: Mat4,
    projection: Mat4,
    inverse_projection: Mat4,
    world_position: Vec3,
    // viewport(x_origin, y_origin, width, height)
    viewport: Vec4,
}

#[derive(Resource, Default)]
pub struct ViewUniforms {
    pub uniforms: DynamicUniformBuffer<ViewUniform>,
}

#[derive(Component)]
pub struct ViewUniformOffset {
    pub offset: u32,
}

#[derive(Component)]
pub struct ViewTarget {
    main_textures: MainTargetTextures,
    main_texture_format: TextureFormat,
    /// 0 represents `main_textures.a`, 1 represents `main_textures.b`
    main_texture: AtomicUsize,
    out_texture: TextureView,
    out_texture_format: TextureFormat,
}

pub struct PostProcessWrite<'a> {
    pub source: &'a TextureView,
    pub destination: &'a TextureView,
}

impl ViewTarget {
    pub const TEXTURE_FORMAT_HDR: TextureFormat = TextureFormat::Rgba16Float;

    /// Retrieve this target's color attachment. This will use [`Self::sampled_main_texture`] and resolve to [`Self::main_texture`] if
    /// the target has sampling enabled. Otherwise it will use [`Self::main_texture`] directly.
    pub fn get_color_attachment(&self, ops: Operations<Color>) -> RenderPassColorAttachment {
        match &self.main_textures.sampled {
            Some(sampled_texture) => RenderPassColorAttachment {
                view: sampled_texture,
                resolve_target: Some(self.main_texture()),
                ops,
            },
            None => self.get_unsampled_color_attachment(ops),
        }
    }

    /// Retrieve an "unsampled" color attachment using [`Self::main_texture`].
    pub fn get_unsampled_color_attachment(
        &self,
        ops: Operations<Color>,
    ) -> RenderPassColorAttachment {
        RenderPassColorAttachment {
            view: self.main_texture(),
            resolve_target: None,
            ops,
        }
    }

    /// The "main" unsampled texture.
    pub fn main_texture(&self) -> &TextureView {
        if self.main_texture.load(Ordering::SeqCst) == 0 {
            &self.main_textures.a
        } else {
            &self.main_textures.b
        }
    }

    /// The "main" sampled texture.
    pub fn sampled_main_texture(&self) -> Option<&TextureView> {
        self.main_textures.sampled.as_ref()
    }

    #[inline]
    pub fn main_texture_format(&self) -> TextureFormat {
        self.main_texture_format
    }

    /// Returns `true` if and only if the main texture is [`Self::TEXTURE_FORMAT_HDR`]
    #[inline]
    pub fn is_hdr(&self) -> bool {
        self.main_texture_format == ViewTarget::TEXTURE_FORMAT_HDR
    }

    /// The final texture this view will render to.
    #[inline]
    pub fn out_texture(&self) -> &TextureView {
        &self.out_texture
    }

    /// The format of the final texture this view will render to
    #[inline]
    pub fn out_texture_format(&self) -> TextureFormat {
        self.out_texture_format
    }

    /// This will start a new "post process write", which assumes that the caller
    /// will write the [`PostProcessWrite`]'s `source` to the `destination`.
    ///
    /// `source` is the "current" main texture. This will internally flip this
    /// [`ViewTarget`]'s main texture to the `destination` texture, so the caller
    /// _must_ ensure `source` is copied to `destination`, with or without modifications.
    /// Failing to do so will cause the current main texture information to be lost.
    pub fn post_process_write(&self) -> PostProcessWrite {
        let old_is_a_main_texture = self.main_texture.fetch_xor(1, Ordering::SeqCst);
        // if the old main texture is a, then the post processing must write from a to b
        if old_is_a_main_texture == 0 {
            PostProcessWrite {
                source: &self.main_textures.a,
                destination: &self.main_textures.b,
            }
        } else {
            PostProcessWrite {
                source: &self.main_textures.b,
                destination: &self.main_textures.a,
            }
        }
    }
}

#[derive(Component)]
pub struct ViewDepthTexture {
    pub texture: Texture,
    pub view: TextureView,
}

fn prepare_view_uniforms(
    mut commands: Commands,
    render_device: Res<RenderDevice>,
    render_queue: Res<RenderQueue>,
    mut view_uniforms: ResMut<ViewUniforms>,
    views: Query<(Entity, &ExtractedView)>,
) {
    view_uniforms.uniforms.clear();
    for (entity, camera) in &views {
        let projection = camera.projection_mat4();
        let inverse_projection = projection.inverse();
        let view = camera.transform.compute_matrix_mat4();
        let inverse_view = view.inverse();
        let view_uniforms = ViewUniformOffset {
            offset: view_uniforms.uniforms.push(ViewUniform {
                view_proj: projection * inverse_view,
                inverse_view_proj: view * inverse_projection,
                view,
                inverse_view,
                projection,
                inverse_projection,
                world_position: camera.transform.translation_vec3(),
                viewport: camera.viewport.as_vec4(),
            }),
        };

        commands.entity(entity).insert(view_uniforms);
    }

    view_uniforms
        .uniforms
        .write_buffer(&render_device, &render_queue);
}

#[derive(Clone)]
struct MainTargetTextures {
    a: TextureView,
    b: TextureView,
    sampled: Option<TextureView>,
}

#[allow(clippy::too_many_arguments)]
fn prepare_view_targets(
    mut commands: Commands,
    windows: Res<ExtractedWindows>,
    images: Res<RenderAssets<Image>>,
    msaa: Res<Msaa>,
    render_device: Res<RenderDevice>,
    mut texture_cache: ResMut<TextureCache>,
    cameras: Query<(Entity, &ExtractedCamera, &ExtractedView)>,
) {
    let mut textures = HashMap::default();
    for (entity, camera, view) in cameras.iter() {
        if let Some(target_size) = camera.physical_target_size {
            if let (Some(out_texture_view), Some(out_texture_format)) = (
                camera.target.get_texture_view(&windows, &images),
                camera.target.get_texture_format(&windows, &images),
            ) {
                let size = Extent3d {
                    width: target_size.x,
                    height: target_size.y,
                    depth_or_array_layers: 1,
                };

                let main_texture_format = if view.hdr {
                    ViewTarget::TEXTURE_FORMAT_HDR
                } else {
                    TextureFormat::bevy_default()
                };

                let main_textures = textures
                    .entry((camera.target.clone(), view.hdr))
                    .or_insert_with(|| {
                        let descriptor = TextureDescriptor {
                            label: None,
                            size,
                            mip_level_count: 1,
                            sample_count: 1,
                            dimension: TextureDimension::D2,
                            format: main_texture_format,
                            usage: TextureUsages::RENDER_ATTACHMENT
                                | TextureUsages::TEXTURE_BINDING,
                        };
                        MainTargetTextures {
                            a: texture_cache
                                .get(
                                    &render_device,
                                    TextureDescriptor {
                                        label: Some("main_texture_a"),
                                        ..descriptor
                                    },
                                )
                                .default_view,
                            b: texture_cache
                                .get(
                                    &render_device,
                                    TextureDescriptor {
                                        label: Some("main_texture_b"),
                                        ..descriptor
                                    },
                                )
                                .default_view,
                            sampled: (msaa.samples > 1).then(|| {
                                texture_cache
                                    .get(
                                        &render_device,
                                        TextureDescriptor {
                                            label: Some("main_texture_sampled"),
                                            size,
                                            mip_level_count: 1,
                                            sample_count: msaa.samples,
                                            dimension: TextureDimension::D2,
                                            format: main_texture_format,
                                            usage: TextureUsages::RENDER_ATTACHMENT,
                                        },
                                    )
                                    .default_view
                            }),
                        }
                    });

                commands.entity(entity).insert(ViewTarget {
                    main_textures: main_textures.clone(),
                    main_texture_format,
                    main_texture: AtomicUsize::new(0),
                    out_texture: out_texture_view.clone(),
                    out_texture_format,
                });
            }
        }
    }
}<|MERGE_RESOLUTION|>--- conflicted
+++ resolved
@@ -32,10 +32,7 @@
 impl Plugin for ViewPlugin {
     fn build(&self, app: &mut App) {
         app.register_type::<ComputedVisibility>()
-<<<<<<< HEAD
-=======
             .register_type::<ComputedVisibilityFlags>()
->>>>>>> 9c5ace59
             .register_type::<Msaa>()
             .register_type::<RenderLayers>()
             .register_type::<Visibility>()
